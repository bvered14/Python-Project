"""
TauProtein.py
Defines the TauProtein class, which models tau protein isoforms and their molecular transitions (phosphorylation, aggregation, truncation, etc.).
"""
import random
import math
import numpy as np
from typing import Optional
from Protein import Protein
from truncation import ProteinTruncator
from AA import AminoAcid
import re
import Environment as env

# TauProtein class models tau-specific logic, including isoforms, phosphorylation, aggregation, truncation, and simulation state
class TauProtein(Protein):
    def __init__(self, name="Tau", isoform="4R", sequence: Optional[np.array]=None,
                 weight=None, length=None, organism=None, location=None, expression_level=None):
        # Initialize tau protein properties, including isoform, phosphorylation, aggregation, and history
        super().__init__(name, sequence, weight, length, organism, location, expression_level)
        # Site-specific phosphorylation booleans
        self.S202_T205_phosphorylation = False
        self.T231_phosphorylation = False
        self.S396_S404_phosphorylation = False
        self.phosphorylation_rate = 0.1
        self.phosphatase_activity = 0.05
        self.temperature = 37
        self.aggregation_level = 0.0
        self.microtubule_binding = 1.0
        # Advanced/General attributes
        self.isoform = isoform
        self.phosphorylation_sites = {}  # e.g., {site: True/False}
        self.aggregation_state = "monomer"  # or "oligomer", "fibril"
        self.truncated_site = None
        self.soluble = True
        self.history = []
        self.age = 0
        self.is_truncated = False
        self.pathological = False
        # If sequence is not provided, initialize as empty list
        if self.sequence is None:
            self.sequence = []

    def define_isoform(self, exon):
        # Define the tau isoform based on exon information
        if exon == "R2 at 10":
            self.isoform = "4R"
        if exon == "R1 at 10":
            self.isoform = "3R"
        return self.isoform

    # --- Site-specific phosphorylation logic ---
    def phosphorylate(self, site):
        # Site-specific phosphorylation logic for key tau residues
        if site == "S202_T205":
            self.S202_T205_phosphorylation = random.random() < self.phosphorylation_rate
            self.phosphorylation_sites[site] = self.S202_T205_phosphorylation
        elif site == "T231":
            if self.S202_T205_phosphorylation:
                self.T231_phosphorylation = random.random() < (self.phosphorylation_rate * 1.5)
            else:
                self.T231_phosphorylation = random.random() < self.phosphorylation_rate
            self.phosphorylation_sites[site] = self.T231_phosphorylation
        elif site == "S396_S404":
            if self.T231_phosphorylation:
                self.S396_S404_phosphorylation = random.random() < (self.phosphorylation_rate * 1.5)
            else:
                self.S396_S404_phosphorylation = random.random() < self.phosphorylation_rate
            self.phosphorylation_sites[site] = self.S396_S404_phosphorylation
        else:
            # General site logic
            self.phosphorylation_sites[site] = random.random() < self.phosphorylation_rate

    def dephosphorylate(self, site):
        # Site-specific dephosphorylation logic for key tau residues
        if site == "S202_T205":
            if random.random() < self.phosphatase_activity:
                self.S202_T205_phosphorylation = False
                self.phosphorylation_sites[site] = False
        elif site == "T231":
            if random.random() < self.phosphatase_activity:
                self.T231_phosphorylation = False
                self.phosphorylation_sites[site] = False
        elif site == "S396_S404":
            if random.random() < self.phosphatase_activity:
                self.S396_S404_phosphorylation = False
                self.phosphorylation_sites[site] = False
        else:
            if random.random() < self.phosphatase_activity:
                self.phosphorylation_sites[site] = False

    def simulate_phosphorylation(self, condition, temperature=None):
        # Simulate phosphorylation under different biological conditions
        if temperature is not None:
            self.temperature = temperature
        temperature_factor = 1 + (self.temperature - 37) * 0.01
        self.phosphorylation_rate *= temperature_factor
        if condition == "healthy":
            self.phosphorylation_rate = 0.1
            self.phosphatase_activity = 0.05
        elif condition == "pathological":
            self.phosphorylation_rate = 0.5
            self.phosphatase_activity = 0.01
        elif condition == "recovery":
            self.phosphorylation_rate = 0.05
            self.phosphatase_activity = 0.1
        self.phosphorylate("S202_T205")
        self.phosphorylate("T231")
        self.phosphorylate("S396_S404")
        self.update_aggregation_and_binding()

    def update_aggregation_and_binding(self):
        # Update aggregation and microtubule binding state based on phosphorylation
        total_phosphorylation = sum([self.S202_T205_phosphorylation, self.T231_phosphorylation, self.S396_S404_phosphorylation])
        if total_phosphorylation >= 0.7:
            self.aggregation_level = 1.0
            self.microtubule_binding = 0.0
        elif total_phosphorylation >= 0.5:
            self.aggregation_level = 0.7
            self.microtubule_binding = 0.3
        elif total_phosphorylation >= 0.3:
            self.aggregation_level = 0.3
            self.microtubule_binding = 0.6
        else:
            self.aggregation_level = 0.0
            self.microtubule_binding = 1.0

    def display_phosphorylation(self):
        # Print the current phosphorylation and aggregation state
        print(f"S202_T205 Phosphorylation: {self.S202_T205_phosphorylation}")
        print(f"T231 Phosphorylation: {self.T231_phosphorylation}")
        print(f"S396_S404 Phosphorylation: {self.S396_S404_phosphorylation}")
        print(f"Aggregation Level: {self.aggregation_level}")
        print(f"Microtubule Binding: {self.microtubule_binding}")

    # --- Advanced/General aggregation logic ---
    def count_phosphorylated_residues(self):
        # Count the number of phosphorylated residues in the sequence
        return sum(1 for aa in self.sequence if hasattr(aa, 'PTM') and aa.PTM == "Phospho")
    
    def detect_aggregation_motifs(self):
        # Detect aggregation-prone motifs in the tau sequence
        sequence_str = ''.join(aa.one_letter for aa in self.sequence if hasattr(aa, 'one_letter'))
        motifs = ['VQIINK', 'VQIVYK']
        count = 0
        for motif in motifs:
            count += len(re.findall(motif, sequence_str))
        return count
    
    def compute_aggregation_score(self):
        # Compute an aggregation score based on phosphorylation and motifs
        phospho_count = self.count_phosphorylated_residues()
        motif_count = self.detect_aggregation_motifs()
        score = 0
        score += phospho_count * 1.5
        score += motif_count * 2
        if self.is_truncated:
            score += 2
        if self.isoform == '4R':
            score += 1
        return score
    
    def update_aggregation_state(self):
        # Update the aggregation state (monomer, oligomer, fibril) based on score
        score = self.compute_aggregation_score()
        if score >= 7:
            self.aggregation_state = 'fibril'
        elif score >= 4:
            self.aggregation_state = 'oligomer'
        else:
            self.aggregation_state = 'monomer'

    def update_state(self, environment, timepoints: np.array):
        """
        Main orchestrator: updates tau protein state over a series of timepoints by checking temperature, kinase, phosphatase, protease, and oxidative stress effects.
        """
        probabilities = []
        for t in timepoints:
            site_probs = {}
            # Check all effects
            temp_effects = self.check_temp(environment)
            kinase_effects = self.check_kinase(environment)
            phosphatase_effects = self.check_phosphatase(environment)
            protease_effects = self.check_protease(environment)
            oxidative_effects = self.check_oxidative_stress(environment)
            # Combine effects for each site
            for site in self.phosphorylation_sites:
                # Combine k_p and k_d effects multiplicatively
                k_p = temp_effects[site]['k_p'] * kinase_effects[site]['k_p'] * oxidative_effects[site]['k_p']
                k_d = phosphatase_effects[site]['k_d'] * protease_effects[site]['k_d']
                P = 1 if self.phosphorylation_sites[site] else 0
                delta_P = (k_p * (1 - P) - k_d * P) * (t if t > 0 else 1)
                prob = P + delta_P
                site_probs[site] = min(max(prob, 0), 1)
            probabilities.append(site_probs)
            # Update state for each site
            for site, prob in site_probs.items():
                self.phosphorylation_sites[site] = random.random() < prob
            # Log state at this timepoint
            self.history.append({
                'age': t,
                'phospho_count': self.count_phosphorylated_residues(),
                'aggregation_state': self.aggregation_state,
                'is_truncated': self.is_truncated,
                'pathological': self.pathological
            })
        return probabilities
<<<<<<< HEAD

    def check_temp(self, environment):
        """
        Returns a dict of temperature effects on k_p for each site.
        """
        effects = {}
        healthy_temp_range = (36, 38)
        for site in self.phosphorylation_sites:
            if healthy_temp_range[0] <= environment.temperature <= healthy_temp_range[1]:
                effects[site] = {'k_p': 1.0}  # No effect in healthy range
            elif environment.temperature < healthy_temp_range[0]:
                effects[site] = {'k_p': 0.7}  # Lower temp, lower rate
            else:
                effects[site] = {'k_p': 1.3}  # Higher temp, higher rate
        return effects

    def check_kinase(self, environment):
        """
        Returns a dict of kinase effects on k_p for each site.
        """
        effects = {}
        for site in self.phosphorylation_sites:
            # Example: kinase level directly scales k_p
            effects[site] = {'k_p': 0.05 * environment.kinase_level}
        return effects

    def check_phosphatase(self, environment):
        """
        Returns a dict of phosphatase effects on k_d for each site.
        """
        effects = {}
        for site in self.phosphorylation_sites:
            # Example: phosphatase level directly scales k_d
            effects[site] = {'k_d': 0.02 * environment.phosphatase_level}
        return effects

    def check_protease(self, environment):
        """
        Returns a dict of protease effects on k_d for each site, modifying k_d based on protease_levels.
        """
        effects = {}
        for site in self.phosphorylation_sites:
            # Start with default k_d
            k_d = 1.0
            if 0.4 < environment.protease_level < 0.8:
                k_d *= 0.7
            elif environment.protease_level <= 0.4:
                k_d *= 0.2
            elif environment.protease_level <= 1:
                k_d *= 1.5
            effects[site] = {'k_d': k_d}
        return effects

    def check_oxidative_stress(self, environment):
        """
        Returns a dict of oxidative stress effects on k_p for each site, modifying k_p based on oxidative_stress.
        """
        effects = {}
        for site in self.phosphorylation_sites:
            # Start with default k_p
            k_p = 1.0
            if 0.4 < environment.oxidative_stress < 0.8:
                k_p *= 0.7
            elif environment.oxidative_stress <= 0.4:
                k_p *= 0.2
            elif environment.oxidative_stress <= 1:
                k_p *= 1.5
            effects[site] = {'k_p': k_p}
        return effects

=======
    
    # quantifies them as percentages
    def check_protease(self, environment: env):
        if 0.4 < environment.protease_levels < 0.8:
            k_d = k_d * 0.7
        elif environment.protease_levels <= 0.4:
            k_d = k_d * 0.2
        elif environment.protease_levels <= 1:
            k_d = k_d * 1.5
        return k_d
    
    def check_oxidative_stress(self, environment: env):
        if 0.4 < environment.oxidative_stress < 0.8:
            k_p = k_p * 0.7
        elif environment.oxidative_stress <= 0.4:
            k_p = k_p * 0.2
        elif environment.oxidative_stress <= 1:
            k_p = k_p * 1.5
        return k_p
    
>>>>>>> 144e1502
    def truncate(self, site):
        # Truncate the tau protein sequence at a given site
        if self.sequence is not None:
            truncated_seq, trunc_aa = ProteinTruncator.truncate(self.sequence, site)
            self.sequence = truncated_seq
            self.truncated_site = site
            self.is_truncated = True
            self.truncation_aa = trunc_aa
        else:
            raise ValueError("No sequence to truncate.") 
        
         
    # def check_temp(self, environment):
    # effects = {}
    # for site in self.phosphorylation_sites:
    #     if environment.temperature < 36:
    #         effects[site] = {'k_d': 0.5}  # 50% dephosphorylation
    #     elif environment.temperature > 38:
    #         effects[site] = {'k_d': 1.2}  # 20% faster cleanup
    #     else:
    #         effects[site] = {'k_d': 1.0}
    # return effects<|MERGE_RESOLUTION|>--- conflicted
+++ resolved
@@ -205,8 +205,7 @@
                 'pathological': self.pathological
             })
         return probabilities
-<<<<<<< HEAD
-
+      
     def check_temp(self, environment):
         """
         Returns a dict of temperature effects on k_p for each site.
@@ -275,29 +274,7 @@
                 k_p *= 1.5
             effects[site] = {'k_p': k_p}
         return effects
-
-=======
-    
-    # quantifies them as percentages
-    def check_protease(self, environment: env):
-        if 0.4 < environment.protease_levels < 0.8:
-            k_d = k_d * 0.7
-        elif environment.protease_levels <= 0.4:
-            k_d = k_d * 0.2
-        elif environment.protease_levels <= 1:
-            k_d = k_d * 1.5
-        return k_d
-    
-    def check_oxidative_stress(self, environment: env):
-        if 0.4 < environment.oxidative_stress < 0.8:
-            k_p = k_p * 0.7
-        elif environment.oxidative_stress <= 0.4:
-            k_p = k_p * 0.2
-        elif environment.oxidative_stress <= 1:
-            k_p = k_p * 1.5
-        return k_p
-    
->>>>>>> 144e1502
+    
     def truncate(self, site):
         # Truncate the tau protein sequence at a given site
         if self.sequence is not None:
