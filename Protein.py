--- conflicted
+++ resolved
@@ -1,322 +1,312 @@
-"""
-Protein.py
-Defines the base Protein class, which provides basic sequence and translation logic for proteins.
-"""
-import numpy as np
-from typing import Optional
-import AminoAcid as aa
-
-# Protein class models a generic protein and its sequence
-class Protein:
-<<<<<<< HEAD
-    def __init__(self, name, sequence: Optional[np.array]=None, weight=None, length=None, organism=None, location=None, expression_level=None):
-        # Initialize protein properties
-=======
-    AminoAcid_data= [
-    {
-        "name": "Glycine",
-        "three_letter": "Gly",
-        "one_letter": "G",
-        "polarity": "nonpolar",
-        "charge": 0,
-        "r_group": "H",
-        "codon_list": ["GGT", "GGC", "GGA", "GGG"],
-        "pI": 6.06,
-        "volume": 60.1,
-        "weight": 75.07,
-    },
-    {
-        "name": "Alanine",
-        "three_letter": "Ala",
-        "one_letter": "A",
-        "polarity": "nonpolar",
-        "charge": 0,
-        "r_group": "CH3",
-        "codon_list": ["GCT", "GCC", "GCA", "GCG"],
-        "pI": 6.11,
-        "volume": 88.6,
-        "weight": 89.09,
-    },
-    {
-        "name": "Valine",
-        "three_letter": "Val",
-        "one_letter": "V",
-        "polarity": "nonpolar",
-        "charge": 0,
-        "r_group": "CHCH3CH3",
-        "codon_list": ["GTT", "GTC", "GTA", "GTG"],
-        "pI": 6.00,
-        "volume": 140.0,
-        "weight": 117.15,
-    },
-    {
-        "name": "Leucine",
-        "three_letter": "Leu",
-        "one_letter": "L",
-        "polarity": "nonpolar",
-        "charge": 0,
-        "r_group": "CH2CHCH3CH3",
-        "codon_list": ["TTA", "TTG", "CTT", "CTC", "CTA", "CTG"],
-        "pI": 6.01,
-        "volume": 166.7,
-        "weight": 131.17,
-    },
-    {
-        "name": "Isoleucine",
-        "three_letter": "Ile",
-        "one_letter": "I",
-        "polarity": "nonpolar",
-        "charge": 0,
-        "r_group": "CHCH3CH2CH3",
-        "codon_list": ["ATT", "ATC", "ATA"],
-        "pI": 6.05,
-        "volume": 168.8,
-        "weight": 131.17,
-    },
-    {
-        "name": "Methionine",
-        "three_letter": "Met",
-        "one_letter": "M",
-        "polarity": "nonpolar",
-        "charge": 0,
-        "r_group": "CH2CH2SCH3",
-        "codon_list": ["ATG"],
-        "pI": 5.74,
-        "volume": 162.9,
-        "weight": 149.21,
-    },
-    {
-        "name": "Phenylalanine",
-        "three_letter": "Phe",
-        "one_letter": "F",
-        "polarity": "nonpolar",
-        "charge": 0,
-        "r_group": "CH2C6H5",
-        "codon_list": ["TTT", "TTC"],
-        "pI": 5.48,
-        "volume": 189.9,
-        "weight": 165.19,
-    },
-    {
-        "name": "Tryptophan",
-        "three_letter": "Trp",
-        "one_letter": "W",
-        "polarity": "nonpolar",
-        "charge": 0,
-        "r_group": "CH2C8H6N",
-        "codon_list": ["TGG"],
-        "pI": 5.89,
-        "volume": 227.8,
-        "weight": 204.23,
-    },
-    {
-        "name": "Proline",
-        "three_letter": "Pro",
-        "one_letter": "P",
-        "polarity": "nonpolar",
-        "charge": 0,
-        "r_group": "CH2CH2CH2 (cyclic to backbone N)",
-        "codon_list": ["CCT", "CCC", "CCA", "CCG"],
-        "pI": 6.30,
-        "volume": 112.7,
-        "weight": 115.13,
-    },
-    {
-        "name": "Serine",
-        "three_letter": "Ser",
-        "one_letter": "S",
-        "polarity": "polar",
-        "charge": 0,
-        "r_group": "CH2OH",
-        "codon_list": ["TCT", "TCC", "TCA", "TCG", "AGT", "AGC"],
-        "pI": 5.68,
-        "volume": 89.0,
-        "weight": 105.09,
-    },
-    {
-        "name": "Threonine",
-        "three_letter": "Thr",
-        "one_letter": "T",
-        "polarity": "polar",
-        "charge": 0,
-        "r_group": "CHOHCH3",
-        "codon_list": ["ACT", "ACC", "ACA", "ACG"],
-        "pI": 5.60,
-        "volume": 116.1,
-        "weight": 119.12,
-    },
-    {
-        "name": "Cysteine",
-        "three_letter": "Cys",
-        "one_letter": "C",
-        "polarity": "polar",
-        "charge": 0,
-        "r_group": "CH2SH",
-        "codon_list": ["TGT", "TGC"],
-        "pI": 5.07,
-        "volume": 108.5,
-        "weight": 121.15,
-    },
-    {
-        "name": "Tyrosine",
-        "three_letter": "Tyr",
-        "one_letter": "Y",
-        "polarity": "polar",
-        "charge": 0,
-        "r_group": "CH2C6H4OH",
-        "codon_list": ["TAT", "TAC"],
-        "pI": 5.66,
-        "volume": 193.6,
-        "weight": 181.19,
-    },
-    {
-        "name": "Asparagine",
-        "three_letter": "Asn",
-        "one_letter": "N",
-        "polarity": "polar",
-        "charge": 0,
-        "r_group": "CH2CONH2",
-        "codon_list": ["AAT", "AAC"],
-        "pI": 5.41,
-        "volume": 114.1,
-        "weight": 132.12,
-    },
-    {
-        "name": "Glutamine",
-        "three_letter": "Gln",
-        "one_letter": "Q",
-        "polarity": "polar",
-        "charge": 0,
-        "r_group": "CH2CH2CONH2",
-        "codon_list": ["CAA", "CAG"],
-        "pI": 5.65,
-        "volume": 143.8,
-        "weight": 146.15,
-    },
-    {
-        "name": "Aspartic Acid",
-        "three_letter": "Asp",
-        "one_letter": "D",
-        "polarity": "acidic",
-        "charge": -1,
-        "r_group": "CH2COOH",
-        "codon_list": ["GAT", "GAC"],
-        "pI": 2.77,
-        "volume": 111.1,
-        "weight": 133.10,
-    },
-    {
-        "name": "Glutamic Acid",
-        "three_letter": "Glu",
-        "one_letter": "E",
-        "polarity": "acidic",
-        "charge": -1,
-        "r_group": "CH2CH2COOH",
-        "codon_list": ["GAA", "GAG"],
-        "pI": 3.22,
-        "volume": 138.4,
-        "weight": 147.13,
-    },
-    {
-        "name": "Lysine",
-        "three_letter": "Lys",
-        "one_letter": "K",
-        "polarity": "basic",
-        "charge": +1,
-        "r_group": "CH2CH2CH2CH2NH2",
-        "codon_list": ["AAA", "AAG"],
-        "pI": 9.74,
-        "volume": 171.3,
-        "weight": 146.19,
-    },
-    {
-        "name": "Arginine",
-        "three_letter": "Arg",
-        "one_letter": "R",
-        "polarity": "basic",
-        "charge": +1,
-        "r_group": "CH2CH2CH2NHCNHNH2",
-        "codon_list": ["CGT", "CGC", "CGA", "CGG", "AGA", "AGG"],
-        "pI": 10.76,
-        "volume": 202.0,
-        "weight": 174.20,
-    },
-    {
-        "name": "Histidine",
-        "three_letter": "His",
-        "one_letter": "H",
-        "polarity": "basic",
-        "charge": +1,
-        "r_group": "CH2C3H3N2",
-        "codon_list": ["CAT", "CAC"],
-        "pI": 7.59,
-        "volume": 153.2,
-        "weight": 155.16,
-    },
-]
-
-    AminoAcid_library=[]
-    for aa in AminoAcid_data:
-        amino_acid = AA(
-            name=aa["name"],
-            three_letter=aa["three_letter"],
-            one_letter=aa["one_letter"],
-            polarity=aa["polarity"],
-            charge=aa["charge"],
-            r_group=aa["r_group"],
-            codon_list=aa["codon_list"],
-            pKa=aa.get("pKa"),
-            volume=aa.get("volume"),
-            weight=aa.get("weight"),
-            PTM=aa.get("PTM", False)
-        )
-        AminoAcid_library.append(amino_acid)
-
-    def __init__(self, name, sequence: Optional[str]=None, weight=None, length=None, organism=None, location=None, expression_level=None):
->>>>>>> 6bd31328
-        self.name = name
-        self.weight = weight
-        self.organism = organism
-        self.location = location
-        self.expression_level = expression_level
-
-        # Compute or assign length
-        if length is not None:
-            self.length = length
-        elif sequence is not None:
-            self.length = len(sequence)
-            self.ribosome(self.sequence)
-
-    def bond_AA(self, aa):
-        # Add an amino acid to the protein sequence
-        np.append(self.sequence,aa)
-<<<<<<< HEAD
-
-    def translate(self, DNA_seq, AA_lib):
-        # Translate a DNA sequence into a protein sequence using an amino acid library
-        AA_lib=AA_lib()
-=======
-   
-    def translate(self,DNA_seq,AA_lib=AminoAcid_library):
->>>>>>> 6bd31328
-        if DNA_seq is str:
-            split=[DNA_seq[i:i+3] for i in range(0, len(DNA_seq), 3)]
-        else:
-            split=DNA_seq
-        for codon in split:
-            for aa in AA_lib:
-                if codon in self.codon_list:
-                    self.bond_AA(aa)
-                    break
-
-    def ribosome(self,AA_seq, AA_lib=AminoAcid_library):
-        created_seq=np.empty(self.length,dtype=AA)
-        for i in range(self.length):
-            iden=AA_seq[i]
-            for aa in AA_lib:
-                if aa.is_identifier(iden):
-                    created_seq[i]=aa
-                    break
-        self.sequence=created_seq
-    
+"""
+Protein.py
+Defines the base Protein class, which provides basic sequence and translation logic for proteins.
+"""
+import numpy as np
+from typing import Optional
+import AminoAcid as aa
+
+# Protein class models a generic protein and its sequence
+class Protein:
+    AminoAcid_data= [
+    {
+        "name": "Glycine",
+        "three_letter": "Gly",
+        "one_letter": "G",
+        "polarity": "nonpolar",
+        "charge": 0,
+        "r_group": "H",
+        "codon_list": ["GGT", "GGC", "GGA", "GGG"],
+        "pI": 6.06,
+        "volume": 60.1,
+        "weight": 75.07,
+    },
+    {
+        "name": "Alanine",
+        "three_letter": "Ala",
+        "one_letter": "A",
+        "polarity": "nonpolar",
+        "charge": 0,
+        "r_group": "CH3",
+        "codon_list": ["GCT", "GCC", "GCA", "GCG"],
+        "pI": 6.11,
+        "volume": 88.6,
+        "weight": 89.09,
+    },
+    {
+        "name": "Valine",
+        "three_letter": "Val",
+        "one_letter": "V",
+        "polarity": "nonpolar",
+        "charge": 0,
+        "r_group": "CHCH3CH3",
+        "codon_list": ["GTT", "GTC", "GTA", "GTG"],
+        "pI": 6.00,
+        "volume": 140.0,
+        "weight": 117.15,
+    },
+    {
+        "name": "Leucine",
+        "three_letter": "Leu",
+        "one_letter": "L",
+        "polarity": "nonpolar",
+        "charge": 0,
+        "r_group": "CH2CHCH3CH3",
+        "codon_list": ["TTA", "TTG", "CTT", "CTC", "CTA", "CTG"],
+        "pI": 6.01,
+        "volume": 166.7,
+        "weight": 131.17,
+    },
+    {
+        "name": "Isoleucine",
+        "three_letter": "Ile",
+        "one_letter": "I",
+        "polarity": "nonpolar",
+        "charge": 0,
+        "r_group": "CHCH3CH2CH3",
+        "codon_list": ["ATT", "ATC", "ATA"],
+        "pI": 6.05,
+        "volume": 168.8,
+        "weight": 131.17,
+    },
+    {
+        "name": "Methionine",
+        "three_letter": "Met",
+        "one_letter": "M",
+        "polarity": "nonpolar",
+        "charge": 0,
+        "r_group": "CH2CH2SCH3",
+        "codon_list": ["ATG"],
+        "pI": 5.74,
+        "volume": 162.9,
+        "weight": 149.21,
+    },
+    {
+        "name": "Phenylalanine",
+        "three_letter": "Phe",
+        "one_letter": "F",
+        "polarity": "nonpolar",
+        "charge": 0,
+        "r_group": "CH2C6H5",
+        "codon_list": ["TTT", "TTC"],
+        "pI": 5.48,
+        "volume": 189.9,
+        "weight": 165.19,
+    },
+    {
+        "name": "Tryptophan",
+        "three_letter": "Trp",
+        "one_letter": "W",
+        "polarity": "nonpolar",
+        "charge": 0,
+        "r_group": "CH2C8H6N",
+        "codon_list": ["TGG"],
+        "pI": 5.89,
+        "volume": 227.8,
+        "weight": 204.23,
+    },
+    {
+        "name": "Proline",
+        "three_letter": "Pro",
+        "one_letter": "P",
+        "polarity": "nonpolar",
+        "charge": 0,
+        "r_group": "CH2CH2CH2 (cyclic to backbone N)",
+        "codon_list": ["CCT", "CCC", "CCA", "CCG"],
+        "pI": 6.30,
+        "volume": 112.7,
+        "weight": 115.13,
+    },
+    {
+        "name": "Serine",
+        "three_letter": "Ser",
+        "one_letter": "S",
+        "polarity": "polar",
+        "charge": 0,
+        "r_group": "CH2OH",
+        "codon_list": ["TCT", "TCC", "TCA", "TCG", "AGT", "AGC"],
+        "pI": 5.68,
+        "volume": 89.0,
+        "weight": 105.09,
+    },
+    {
+        "name": "Threonine",
+        "three_letter": "Thr",
+        "one_letter": "T",
+        "polarity": "polar",
+        "charge": 0,
+        "r_group": "CHOHCH3",
+        "codon_list": ["ACT", "ACC", "ACA", "ACG"],
+        "pI": 5.60,
+        "volume": 116.1,
+        "weight": 119.12,
+    },
+    {
+        "name": "Cysteine",
+        "three_letter": "Cys",
+        "one_letter": "C",
+        "polarity": "polar",
+        "charge": 0,
+        "r_group": "CH2SH",
+        "codon_list": ["TGT", "TGC"],
+        "pI": 5.07,
+        "volume": 108.5,
+        "weight": 121.15,
+    },
+    {
+        "name": "Tyrosine",
+        "three_letter": "Tyr",
+        "one_letter": "Y",
+        "polarity": "polar",
+        "charge": 0,
+        "r_group": "CH2C6H4OH",
+        "codon_list": ["TAT", "TAC"],
+        "pI": 5.66,
+        "volume": 193.6,
+        "weight": 181.19,
+    },
+    {
+        "name": "Asparagine",
+        "three_letter": "Asn",
+        "one_letter": "N",
+        "polarity": "polar",
+        "charge": 0,
+        "r_group": "CH2CONH2",
+        "codon_list": ["AAT", "AAC"],
+        "pI": 5.41,
+        "volume": 114.1,
+        "weight": 132.12,
+    },
+    {
+        "name": "Glutamine",
+        "three_letter": "Gln",
+        "one_letter": "Q",
+        "polarity": "polar",
+        "charge": 0,
+        "r_group": "CH2CH2CONH2",
+        "codon_list": ["CAA", "CAG"],
+        "pI": 5.65,
+        "volume": 143.8,
+        "weight": 146.15,
+    },
+    {
+        "name": "Aspartic Acid",
+        "three_letter": "Asp",
+        "one_letter": "D",
+        "polarity": "acidic",
+        "charge": -1,
+        "r_group": "CH2COOH",
+        "codon_list": ["GAT", "GAC"],
+        "pI": 2.77,
+        "volume": 111.1,
+        "weight": 133.10,
+    },
+    {
+        "name": "Glutamic Acid",
+        "three_letter": "Glu",
+        "one_letter": "E",
+        "polarity": "acidic",
+        "charge": -1,
+        "r_group": "CH2CH2COOH",
+        "codon_list": ["GAA", "GAG"],
+        "pI": 3.22,
+        "volume": 138.4,
+        "weight": 147.13,
+    },
+    {
+        "name": "Lysine",
+        "three_letter": "Lys",
+        "one_letter": "K",
+        "polarity": "basic",
+        "charge": +1,
+        "r_group": "CH2CH2CH2CH2NH2",
+        "codon_list": ["AAA", "AAG"],
+        "pI": 9.74,
+        "volume": 171.3,
+        "weight": 146.19,
+    },
+    {
+        "name": "Arginine",
+        "three_letter": "Arg",
+        "one_letter": "R",
+        "polarity": "basic",
+        "charge": +1,
+        "r_group": "CH2CH2CH2NHCNHNH2",
+        "codon_list": ["CGT", "CGC", "CGA", "CGG", "AGA", "AGG"],
+        "pI": 10.76,
+        "volume": 202.0,
+        "weight": 174.20,
+    },
+    {
+        "name": "Histidine",
+        "three_letter": "His",
+        "one_letter": "H",
+        "polarity": "basic",
+        "charge": +1,
+        "r_group": "CH2C3H3N2",
+        "codon_list": ["CAT", "CAC"],
+        "pI": 7.59,
+        "volume": 153.2,
+        "weight": 155.16,
+    },
+]
+
+    AminoAcid_library=[]
+    for aa in AminoAcid_data:
+        amino_acid = AA(
+            name=aa["name"],
+            three_letter=aa["three_letter"],
+            one_letter=aa["one_letter"],
+            polarity=aa["polarity"],
+            charge=aa["charge"],
+            r_group=aa["r_group"],
+            codon_list=aa["codon_list"],
+            pKa=aa.get("pKa"),
+            volume=aa.get("volume"),
+            weight=aa.get("weight"),
+            PTM=aa.get("PTM", False)
+        )
+        AminoAcid_library.append(amino_acid)
+
+    def __init__(self, name, sequence: Optional[str]=None, weight=None, length=None, organism=None, location=None, expression_level=None):
+        # Initialize protein properties
+        self.name = name
+        self.weight = weight
+        self.organism = organism
+        self.location = location
+        self.expression_level = expression_level
+
+        # Compute or assign length
+        if length is not None:
+            self.length = length
+        elif sequence is not None:
+            self.length = len(sequence)
+            self.ribosome(self.sequence)
+
+    def bond_AA(self, aa):
+        # Add an amino acid to the protein sequence
+        np.append(self.sequence,aa)
+
+    def translate(self,DNA_seq,AA_lib):
+        AA_lib=AA_lib()
+        if DNA_seq is str:
+            split=[DNA_seq[i:i+3] for i in range(0, len(DNA_seq), 3)]
+        else:
+            split=DNA_seq
+        for codon in split:
+            for aa in AA_lib:
+                if codon in self.codon_list:
+                    self.bond_AA(aa)
+                    break
+
+    def ribosome(self,AA_seq, AA_lib=AminoAcid_library):
+        created_seq=np.empty(self.length,dtype=AA)
+        for i in range(self.length):
+            iden=AA_seq[i]
+            for aa in AA_lib:
+                if aa.is_identifier(iden):
+                    created_seq[i]=aa
+                    break
+        self.sequence=created_seq
+    
    